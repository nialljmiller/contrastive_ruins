--- conflicted
+++ resolved
@@ -193,11 +193,8 @@
         plot_latent_overlay(
             features,
             site_features_det,
-<<<<<<< HEAD
             base_sources=[os.path.basename(test_raster)] * len(features),
             overlay_sources=["known_site"] * len(site_features_det),
-=======
->>>>>>> 26ef3d15
             output_dir=results_dir,
             prefix="detection_latent_space",
         )
