--- conflicted
+++ resolved
@@ -113,7 +113,6 @@
     return np.array(patches), patch_locations, patch_sources
 
 def sample_site_patches(raster_paths, sites_gdf, patch_size=256, save_dir=None):
-<<<<<<< HEAD
     """Extract patches centered on known site locations.
 
     Returns:
@@ -132,14 +131,10 @@
         )
         return np.empty((0, patch_size, patch_size)), [], []
 
-=======
-    """Extract patches centered on known site locations."""
->>>>>>> d50e0b48
     patches = []
     patch_locations = []
     patch_sources = []
 
-<<<<<<< HEAD
     for idx, (lon, lat) in enumerate(coords):
         for raster_path in raster_paths:
             try:
@@ -149,19 +144,7 @@
                         continue
 
                     row, col = src.index(lon, lat)
-=======
-    for idx, site in sites_gdf.iterrows():
-        point = site.geometry
 
-        for raster_path in raster_paths:
-            try:
-                with rasterio.open(raster_path) as src:
-                    bounds = box(*src.bounds)
-                    if not point.within(bounds):
-                        continue
-
-                    row, col = src.index(point.x, point.y)
->>>>>>> d50e0b48
                     row_start = max(0, row - patch_size // 2)
                     col_start = max(0, col - patch_size // 2)
                     row_start = min(row_start, src.height - patch_size)
@@ -180,11 +163,8 @@
                     x_max, y_min = src.transform * (col_start + patch_size, row_start + patch_size)
 
                     patches.append(patch)
-<<<<<<< HEAD
                     patch_locations.append((x_min, y_min, x_max, y_max))
-=======
-                    patch_locations.append(box(x_min, y_min, x_max, y_max))
->>>>>>> d50e0b48
+
                     patch_sources.append(os.path.basename(raster_path))
 
                     if save_dir is not None:
