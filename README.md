--- conflicted
+++ resolved
@@ -1,23 +1,3 @@
 # contrastive_ruins
 
-<<<<<<< HEAD
 This project now uses **PyTorch** for training a Siamese network on DEM patches.
-
-## Setup
-Install Python packages using:
-
-```bash
-pip install -r requirements.txt
-```
-
-## Running
-The main pipeline can be executed with:
-
-```bash
-python main.py --mode full --data_path <DATA_DIR> --output_dir <OUTPUT_DIR>
-```
-
-Use `--mode train` to only train the model or `--mode detect` to run detection with existing weights.
-=======
-This project now uses **PyTorch** for training a Siamese network on DEM patches.
->>>>>>> f2aaa258
